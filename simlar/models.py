import torch
from .detector import generate_pmt_positions, pmt_collection_efficiency


class PhotonTransport:
    '''
    A class for simulating the transport of photons in a LArTPC detector.
    It calculates the number of photoelectrons detected by PMTs based on the number of photons emitted from each point in the detector.
    '''

    def __init__(self, config):
        '''
        Constructor for the OpticalPhysics class.

        Parameters
        ----------
        config : dict
            A collection of configuration parameters. It should contain:
            - 'light_yield': number of photons produced per MeV energy deposition.
        '''
        self.light_yield = config['PHYSICS']['light_yield']
        self.cathode_thickness = config['GEOMETRY']['TPC']['cathode_thickness']
        self.active_xrange = config['GEOMETRY']['TPC']['active_volume']['x']
        self.c = config['PHYSICS']['light_speed']
        self.c /= config['PHYSICS']['lar_refraction_index']
        self.time_resolution = config['SIMULATION']['TRUTH']['photon_time_resolution']
        self.ns2bin = 0.001 / self.time_resolution
        self.sigmoid_coeff = config['GEOMETRY']['PMT']['ce_angle_thres']
        self.device = 'cpu'
        self.debug_mode = config.get('DEBUG', False)

        lx = self.active_xrange[1] - self.active_xrange[0]
        ly = config['GEOMETRY']['TPC']['active_volume']['y']
        ly = ly[1] - ly[0]
        lz = config['GEOMETRY']['TPC']['active_volume']['z']
        lz = lz[1] - lz[0]
        spacing = config['GEOMETRY']['PMT']['sensor_spacing']
        self.gap_pmt_active = config['GEOMETRY']['PMT']['gap_pmt_active']
        self.pmt_positions, self.pmt_ids= generate_pmt_positions(lx=lx,
            ly=ly,lz=lz,
            spacing_y=spacing,spacing_z=spacing,
            gap_pmt_active=self.gap_pmt_active)
        self.sensor_radius = config['GEOMETRY']['PMT']['sensor_radius']

    def to(self,device):
        '''
        Move the model and all its torch.Tensor attributes to a specified device (CPU or GPU).

        Parameters
        ----------
        device : str
            The device to move the model to, e.g., 'cpu' or 'cuda'.
        '''
        self.device = device
        for attr_name in dir(self):
            attr = getattr(self, attr_name)
            if isinstance(attr, torch.Tensor):
                setattr(self, attr_name, attr.to(device))


    def de_to_photons(self, de ,betagamma):
        '''
        Function to calculate the number of photons from deposited energy.

        Parameters
        ----------
        de : float32
            Deposited energy in MeV.
        betagamma : float32
            The relativistic factor (βγ) of the particle, where β = v/c and γ = 1/sqrt(1 - β²).

        Returns
        -------
        float32
            Number of photons produced from the deposited energy.
        '''
        return de * self.light_yield

    def get_pe(self, num_photons,points):
        '''
        Function to calculate the number of photoelectrons detected by PMTs.
        Parameters
        ----------
        num_photons : torch.Tensor
            A tensor of shape (N,) containing the number of photons emitted from each point.
        points : torch.Tensor
            A tensor of shape (N, 4) containing the (x, y, z, time) coordinates of each photon emission point.
        Returns
        -------
        torch.Tensor
            A tensor of shape (P,) containing the PMT IDs where photoelectrons were detected.
        torch.Tensor
            A tensor of shape (P,) containing the time bins of photoelectron detection.
        torch.Tensor
            A tensor of shape (P,) containing the number of photoelectrons detected at each PMT and time bin.
        '''
        
        pos_mask_v = [(points[:,0]>  self.cathode_thickness/2.) & (points[:,0]<(self.active_xrange[1]+self.gap_pmt_active)),
                    (points[:,0]<(-self.cathode_thickness/2.)) & (points[:,0]>(self.active_xrange[0]-self.gap_pmt_active))]

        pmt_mask_v = [self.pmt_positions[:,0]>self.cathode_thickness/2., self.pmt_positions[:,0]<(-self.cathode_thickness/2.)]

        pmt_data=[]
        res_id_v,res_t_v,res_n_v = [],[],[]
        for i in range(len(pos_mask_v)):
            if pos_mask_v[i].sum() < 1: continue
            pos = points[pos_mask_v[i]]
            if len(pos) < 1: continue
            pmt_pos = self.pmt_positions[pmt_mask_v[i]]
            pmt_ids = self.pmt_ids[pmt_mask_v[i]]

            nph_survived, tof = self.survived_photon2pmts(num_photons[pos_mask_v[i]], pos, pmt_pos)
            data=[]
            res_id = []
            res_t  = []
            res_n  = []
            for j, ppos in enumerate(pmt_pos):
                ts, ts_map = torch.unique(tof[:,j],return_inverse=True)

                res_t.append(ts)
                res_id.append(torch.ones(size=(len(ts),),dtype=torch.int32,device=self.device)*pmt_ids[j])

                n = torch.zeros(size=(len(ts),),dtype=torch.float32,device=self.device)
                n.index_add_(0, ts_map, nph_survived[:,j])
                res_n.append(n)

            res_id_v.append(torch.concat(res_id))
            res_t_v.append(torch.concat(res_t))
            res_n_v.append(torch.concat(res_n))

        return torch.concat(res_id_v), torch.concat(res_t_v), torch.concat(res_n_v)

    def survived_photon2pmts(self, nph, pos, pmt_pos):
        '''
            Function to calculate the number of photoelectrons detected by PMTs.
            Parameters
            ----------
            num_photons : torch.Tensor
                A tensor of shape (N,) containing the number of photons emitted from each point.
            points : torch.Tensor
                A tensor of shape (N, 4) containing the (x, y, z, time) coordinates of each photon emission point.
            Returns
            -------
            nph_survived: torch.Tensor
                A tensor of shape (N, M) containing the number of photons that survived the propagation to the M PMTs.
            tof: torch.Tensor
                A tensor of shape (N, M) containing the time of flight for each photon to each PMT.
        '''
<<<<<<< HEAD
        r, arccos, number_frac = self.propagate_photon2pmts(pos[:, :3], pmt_pos)
        tof = ((r.T / self.c + pos[:, 3]) * self.ns2bin + 0.5).T.to(torch.int32)
        # to verify tof need the float value, otherwise all 0
        #tof = (r.T / self.c + pos[:, 3]).T
=======
        r, arcsin, number_frac = self.propagate_photon2pmts(pos[:, :3], pmt_pos)
        #tof = ((r.T / self.c + pos[:, 3]) * self.ns2bin + 0.5).T.to(torch.int32)
        # to verify tof need the float value and also remove the binning
        tof =  r / self.c + pos[:, 3]
>>>>>>> 2351f8ce

        ce = pmt_collection_efficiency(arccos, sigmoid_coeff=self.sigmoid_coeff)
        return nph.unsqueeze(1) * number_frac * ce, tof

    def propagate_photon2pmts(self, photon_pos, pmt_pos):
        '''
        Function to calculate the relative spatial relations between the photon and pmt positions.
        Parameters
        ----------
        photon_pos : torch.Tensor
            A tensor of shape (N, 3) containing the photon emission points.
        pmt_pos : torch.Tensor
            A tensor of shape (M, 3) containing the pmt coordinates.
        Returns
        -------
        torch.Tensor
            A tensor of shape (N, M) containing the euclidean distances between the photon_pos and pmt_pos.
        torch.Tensor
            A tensor of shape (N, M) containing the angle of photons w.r.t PMT normal seen by each PMT
        torch.Tensor
            A tensor of shape (N, M) containing solid angle spanned by each PMT as seen from the photons.
        '''
        r = torch.cdist(photon_pos, pmt_pos)
        dx = torch.abs(photon_pos[:, None, 0] - pmt_pos[None, :, 0])
        #sin = torch.clamp(torch.abs(dx / r), max=1.0)
        #arcsin = torch.asin(sin)
        ### Bug-fix: pmts are placed in y-z plane, e.g. fixed x coordinates!
        cos = torch.clamp(torch.abs(dx / r), max=1.0)
        arccos = torch.acos(cos)
        #number_frac = torch.atan(self.sensor_radius * torch.sqrt(1 - sin**2) / r) / torch.pi
        factor = torch.sqrt(cos**2 * self.sensor_radius**2 + r**2)
        number_frac = 0.5 * ( 1. - r / factor )

        if self.debug_mode and torch.isnan(arccos).any():
            mask = torch.isnan(arccos)
            raise ValueError("arccos is NaN, r input: ", r[mask],
                             " dx input: ", dx[mask], " angle input: ",
                             arccos[mask], " number_frac: ", number_frac[mask])
            
        return r, arccos, number_frac<|MERGE_RESOLUTION|>--- conflicted
+++ resolved
@@ -146,17 +146,12 @@
             tof: torch.Tensor
                 A tensor of shape (N, M) containing the time of flight for each photon to each PMT.
         '''
-<<<<<<< HEAD
+
         r, arccos, number_frac = self.propagate_photon2pmts(pos[:, :3], pmt_pos)
         tof = ((r.T / self.c + pos[:, 3]) * self.ns2bin + 0.5).T.to(torch.int32)
         # to verify tof need the float value, otherwise all 0
         #tof = (r.T / self.c + pos[:, 3]).T
-=======
-        r, arcsin, number_frac = self.propagate_photon2pmts(pos[:, :3], pmt_pos)
-        #tof = ((r.T / self.c + pos[:, 3]) * self.ns2bin + 0.5).T.to(torch.int32)
-        # to verify tof need the float value and also remove the binning
-        tof =  r / self.c + pos[:, 3]
->>>>>>> 2351f8ce
+
 
         ce = pmt_collection_efficiency(arccos, sigmoid_coeff=self.sigmoid_coeff)
         return nph.unsqueeze(1) * number_frac * ce, tof
