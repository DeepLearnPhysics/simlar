--- conflicted
+++ resolved
@@ -103,26 +103,11 @@
         res_id_v,res_t_v,res_n_v = [],[],[]
         for i in range(len(pos_mask_v)):
             if pos_mask_v[i].sum() < 1: continue
+            pos = points[pos_mask_v[i]]
+            if len(pos) < 1: continue
             pmt_pos = self.pmt_positions[pmt_mask_v[i]]
             pmt_ids = self.pmt_ids[pmt_mask_v[i]]
-<<<<<<< HEAD
-=======
-            
-            if len(pos)<1: continue
-        
-            r = torch.cdist(pos[:,:3],pmt_pos)
-            tof = ((r.T/self.c+pos[:,3])*self.ns2bin+0.5).T.to(torch.int32)
-            
-            dx = pos[:, None, 0] - pmt_pos[None,:,0]
-            sin = dx/r
 
-            solid_angle = (self.sensor_radius/r)**2 / 4. * (1-sin**2)
-
-            ce = 1 / (1 + torch.exp(-self.sigmoid_coeff * 180. / torch.pi * (torch.abs(torch.pi / 2 - torch.arcsin(sin)) - torch.pi / 4)))
->>>>>>> 99779114
-
-            pos = points[pos_mask_v[i]]
-            if len(points[pos_mask_v[i]]) < 1: continue
             nph_survived, tof = self.survived_photon2pmts(num_photons[pos_mask_v[i]], pos, pmt_pos)
             data=[]
             res_id = []
