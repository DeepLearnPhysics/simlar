import torch
from .detector import generate_pmt_positions, pmt_collection_efficiency


class PhotonTransport:
    '''
    A class for simulating the transport of photons in a LArTPC detector.
    It calculates the number of photoelectrons detected by PMTs based on the number of photons emitted from each point in the detector.
    '''

    def __init__(self, config):
        '''
        Constructor for the OpticalPhysics class.

        Parameters
        ----------
        config : dict
            A collection of configuration parameters. It should contain:
            - 'light_yield': number of photons produced per MeV energy deposition.
        '''
        self.light_yield = config['PHYSICS']['light_yield']
        self.cathode_thickness = config['GEOMETRY']['TPC']['cathode_thickness']
        self.active_xrange = config['GEOMETRY']['TPC']['active_volume']['x']
        self.c = config['PHYSICS']['light_speed']
        self.c /= config['PHYSICS']['lar_refraction_index']
        self.time_resolution = config['SIMULATION']['TRUTH']['photon_time_resolution']
        self.ns2bin = 0.001 / self.time_resolution
        self.sigmoid_coeff = config['GEOMETRY']['PMT']['ce_angle_thres']
        self.device = 'cpu'
        self.debug_mode = config['DEBUG'].get('debug_mode', False)

        lx = self.active_xrange[1] - self.active_xrange[0]
        ly = config['GEOMETRY']['TPC']['active_volume']['y']
        ly = ly[1] - ly[0]
        lz = config['GEOMETRY']['TPC']['active_volume']['z']
        lz = lz[1] - lz[0]
        spacing = config['GEOMETRY']['PMT']['sensor_spacing']
        self.gap_pmt_active = config['GEOMETRY']['PMT']['gap_pmt_active']
        self.pmt_positions, self.pmt_ids= generate_pmt_positions(lx=lx,
            ly=ly,lz=lz,
            spacing_y=spacing,spacing_z=spacing,
            gap_pmt_active=self.gap_pmt_active)
        self.sensor_radius = config['GEOMETRY']['PMT']['sensor_radius']

    def to(self,device):
        '''
        Move the model and all its torch.Tensor attributes to a specified device (CPU or GPU).

        Parameters
        ----------
        device : str
            The device to move the model to, e.g., 'cpu' or 'cuda'.
        '''
        self.device = device
        for attr_name in dir(self):
            attr = getattr(self, attr_name)
            if isinstance(attr, torch.Tensor):
                setattr(self, attr_name, attr.to(device))


    def de_to_photons(self, de ,betagamma):
        '''
        Function to calculate the number of photons from deposited energy.

        Parameters
        ----------
        de : float32
            Deposited energy in MeV.
        betagamma : float32
            The relativistic factor (βγ) of the particle, where β = v/c and γ = 1/sqrt(1 - β²).

        Returns
        -------
        float32
            Number of photons produced from the deposited energy.
        '''
        return de * self.light_yield

    def get_pe(self, num_photons,points):
        '''
        Function to calculate the number of photoelectrons detected by PMTs.
        Parameters
        ----------
        num_photons : torch.Tensor
            A tensor of shape (N,) containing the number of photons emitted from each point.
        points : torch.Tensor
            A tensor of shape (N, 4) containing the (x, y, z, time) coordinates of each photon emission point.
        Returns
        -------
        torch.Tensor
            A tensor of shape (P,) containing the PMT IDs where photoelectrons were detected.
        torch.Tensor
            A tensor of shape (P,) containing the time bins of photoelectron detection.
        torch.Tensor
            A tensor of shape (P,) containing the number of photoelectrons detected at each PMT and time bin.
        '''
        
        pos_mask_v = [(points[:,0]>  self.cathode_thickness/2.) & (points[:,0]<(self.active_xrange[1]+self.gap_pmt_active)),
                    (points[:,0]<(-self.cathode_thickness/2.)) & (points[:,0]>(self.active_xrange[0]-self.gap_pmt_active))]

        pmt_mask_v = [self.pmt_positions[:,0]>self.cathode_thickness/2., self.pmt_positions[:,0]<(-self.cathode_thickness/2.)]

        pmt_data=[]
        res_id_v,res_t_v,res_n_v = [],[],[]
        for i in range(len(pos_mask_v)):
            if pos_mask_v[i].sum() < 1: continue
            pos = points[pos_mask_v[i]]
            if len(pos) < 1: continue
            pmt_pos = self.pmt_positions[pmt_mask_v[i]]
            pmt_ids = self.pmt_ids[pmt_mask_v[i]]

            nph_survived, tof = self.survived_photon2pmts(num_photons[pos_mask_v[i]], pos, pmt_pos)
            data=[]
            res_id = []
            res_t  = []
            res_n  = []
            for j, ppos in enumerate(pmt_pos):
                ts, ts_map = torch.unique(tof[:,j],return_inverse=True)

                res_t.append(ts)
                res_id.append(torch.ones(size=(len(ts),),dtype=torch.int32,device=self.device)*pmt_ids[j])

                n = torch.zeros(size=(len(ts),),dtype=torch.float32,device=self.device)
                n.index_add_(0, ts_map, nph_survived[:,j])
                res_n.append(n)

            res_id_v.append(torch.concat(res_id))
            res_t_v.append(torch.concat(res_t))
            res_n_v.append(torch.concat(res_n))

        return torch.concat(res_id_v), torch.concat(res_t_v), torch.concat(res_n_v)

    def survived_photon2pmts(self, nph, pos, pmt_pos):
        '''
            Function to calculate the number of photoelectrons detected by PMTs.
            Parameters
            ----------
            num_photons : torch.Tensor
                A tensor of shape (N,) containing the number of photons emitted from each point.
            points : torch.Tensor
                A tensor of shape (N, 4) containing the (x, y, z, time) coordinates of each photon emission point.
            Returns
            -------
            nph_survived: torch.Tensor
                A tensor of shape (N, M) containing the number of photons that survived the propagation to the M PMTs.
            tof: torch.Tensor
                A tensor of shape (N, M) containing the time of flight for each photon to each PMT.
        '''
        r, arcsin, number_frac = self.propagate_photon2pmts(pos[:, :3], pmt_pos)
        tof = ((r.T / self.c + pos[:, 3]) * self.ns2bin + 0.5).T.to(torch.int32)
        # to verify tof need the float value, otherwise all 0
        #tof = (r.T / self.c + pos[:, 3]).T

        ce = pmt_collection_efficiency(arcsin, sigmoid_coeff=self.sigmoid_coeff)
        return nph.unsqueeze(1) * number_frac * ce, tof

    def propagate_photon2pmts(self, photon_pos, pmt_pos):
        '''
        Function to calculate the relative spatial relations between the photon and pmt positions.
        Parameters
        ----------
        photon_pos : torch.Tensor
            A tensor of shape (N, 3) containing the photon emission points.
        pmt_pos : torch.Tensor
            A tensor of shape (M, 3) containing the pmt coordinates.
        Returns
        -------
        torch.Tensor
            A tensor of shape (N, M) containing the euclidean distances between the photon_pos and pmt_pos.
        torch.Tensor
            A tensor of shape (N, M) containing the angle of photons w.r.t PMT normal seen by each PMT
        torch.Tensor
            A tensor of shape (N, M) containing solid angle spanned by each PMT as seen from the photons.
        '''
        r = torch.cdist(photon_pos, pmt_pos)
        dx = torch.abs(photon_pos[:, None, 0] - pmt_pos[None, :, 0])
        sin = torch.clamp(torch.abs(dx / r), max=1.0)
        arcsin = torch.asin(sin)

<<<<<<< HEAD
        number_frac = torch.atan(self.sensor_radius * torch.sqrt(1 - sin**2) / r) / torch.pi

        if torch.isnan(arcsin).any() and self.debug_mode:
            mask = torch.isnan(arcsin)
            raise ValueError("arcsin is NaN, r input: ", r[mask],
                             " dx input: ", dx[mask], " angle input: ",
                             arcsin[mask], " number_frac: ", number_frac[mask])
=======
        #solid_angle = (self.sensor_radius / r) ** 2 / 4. * (1 - sin ** 2)
        number_frac = torch.arctan(self.sensor_radius / r)/torch.pi

>>>>>>> 1d913a33
        return r, arcsin, number_frac<|MERGE_RESOLUTION|>--- conflicted
+++ resolved
@@ -177,7 +177,7 @@
         sin = torch.clamp(torch.abs(dx / r), max=1.0)
         arcsin = torch.asin(sin)
 
-<<<<<<< HEAD
+
         number_frac = torch.atan(self.sensor_radius * torch.sqrt(1 - sin**2) / r) / torch.pi
 
         if torch.isnan(arcsin).any() and self.debug_mode:
@@ -185,9 +185,5 @@
             raise ValueError("arcsin is NaN, r input: ", r[mask],
                              " dx input: ", dx[mask], " angle input: ",
                              arcsin[mask], " number_frac: ", number_frac[mask])
-=======
-        #solid_angle = (self.sensor_radius / r) ** 2 / 4. * (1 - sin ** 2)
-        number_frac = torch.arctan(self.sensor_radius / r)/torch.pi
-
->>>>>>> 1d913a33
+            
         return r, arcsin, number_frac