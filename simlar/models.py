import torch
from .detector import generate_pmt_positions, pmt_collection_efficiency


class PhotonTransport:
    '''
    A class for simulating the transport of photons in a LArTPC detector.
    It calculates the number of photoelectrons detected by PMTs based on the number of photons emitted from each point in the detector.
    '''

    def __init__(self, config):
        '''
        Constructor for the OpticalPhysics class.

        Parameters
        ----------
        config : dict
            A collection of configuration parameters. It should contain:
            - 'light_yield': number of photons produced per MeV energy deposition.
        '''
        self.light_yield = config['PHYSICS']['light_yield']
        self.cathode_thickness = config['GEOMETRY']['TPC']['cathode_thickness']
        self.active_xrange = config['GEOMETRY']['TPC']['active_volume']['x']
        self.c = config['PHYSICS']['light_speed']
        self.c /= config['PHYSICS']['lar_refraction_index']
        self.time_resolution = config['SIMULATION']['TRUTH']['photon_time_resolution']
        self.ns2bin = 0.001 / self.time_resolution
        self.sigmoid_coeff = config['GEOMETRY']['PMT']['ce_angle_thres']
        self.mean_pe_threshold = config['SIMULATION']['TRUTH']['mean_pe_threshold']
        self.device = 'cpu'
        self.debug_mode = config.get('DEBUG', False)

        lx = self.active_xrange[1] - self.active_xrange[0]
        ly = config['GEOMETRY']['TPC']['active_volume']['y']
        ly = ly[1] - ly[0]
        lz = config['GEOMETRY']['TPC']['active_volume']['z']
        lz = lz[1] - lz[0]
        spacing = config['GEOMETRY']['PMT']['sensor_spacing']
        self.gap_pmt_active = config['GEOMETRY']['PMT']['gap_pmt_active']
        self.pmt_positions, self.pmt_ids= generate_pmt_positions(lx=lx,
            ly=ly,lz=lz,
            spacing_y=spacing,spacing_z=spacing,
            gap_pmt_active=self.gap_pmt_active)
        self.sensor_radius = config['GEOMETRY']['PMT']['sensor_radius']

    def to(self,device):
        '''
        Move the model and all its torch.Tensor attributes to a specified device (CPU or GPU).

        Parameters
        ----------
        device : str
            The device to move the model to, e.g., 'cpu' or 'cuda'.
        '''
        self.device = device
        for attr_name in dir(self):
            attr = getattr(self, attr_name)
            if isinstance(attr, torch.Tensor):
                setattr(self, attr_name, attr.to(device))


    def de_to_photons(self, de ,betagamma):
        '''
        Function to calculate the number of photons from deposited energy.

        Parameters
        ----------
        de : float32
            Deposited energy in MeV.
        betagamma : float32
            The relativistic factor (βγ) of the particle, where β = v/c and γ = 1/sqrt(1 - β²).

        Returns
        -------
        float32
            Number of photons produced from the deposited energy.
        '''
        return de * self.light_yield

    def get_pe(self, num_photons,points):
        '''
        Function to calculate the number of photoelectrons detected by PMTs.
        Parameters
        ----------
        num_photons : torch.Tensor
            A tensor of shape (N,) containing the number of photons emitted from each point.
        points : torch.Tensor
            A tensor of shape (N, 4) containing the (x, y, z, time) coordinates of each photon emission point.
        Returns
        -------
        torch.Tensor
            A tensor of shape (P,) containing the PMT IDs where photoelectrons were detected.
        torch.Tensor
            A tensor of shape (P,) containing the time bins of photoelectron detection.
        torch.Tensor
            A tensor of shape (P,) containing the number of photoelectrons detected at each PMT and time bin.
        '''
        
        pos_mask_v = [(points[:,0]>  self.cathode_thickness/2.) & (points[:,0]<(self.active_xrange[1]+self.gap_pmt_active)),
                    (points[:,0]<(-self.cathode_thickness/2.)) & (points[:,0]>(self.active_xrange[0]-self.gap_pmt_active))]

        pmt_mask_v = [self.pmt_positions[:,0]>self.cathode_thickness/2., self.pmt_positions[:,0]<(-self.cathode_thickness/2.)]

        pmt_data=[]
        res_id_v,res_t_v,res_n_v = [],[],[]
        for i in range(len(pos_mask_v)):
            if pos_mask_v[i].sum() < 1: continue
            pos = points[pos_mask_v[i]]
            if len(pos) < 1: continue
            pmt_pos = self.pmt_positions[pmt_mask_v[i]]
            pmt_ids = self.pmt_ids[pmt_mask_v[i]]

            nph_survived, tof = self.survived_photon2pmts(num_photons[pos_mask_v[i]], pos, pmt_pos)
            data=[]
            res_id = []
            res_t  = []
            res_n  = []
            for j, ppos in enumerate(pmt_pos):
                ts, ts_map = torch.unique(tof[:,j],return_inverse=True)
                n = torch.zeros(size=(len(ts),),dtype=torch.float32,device=self.device)
                n.index_add_(0, ts_map, nph_survived[:,j])
                
                threshold = n >= self.mean_pe_threshold
                # Remove entries with expected mean photo electrons below threshold value

                res_t.append(ts[threshold])
                res_id.append(torch.ones(size=(len(res_t[-1]),),dtype=torch.int32,device=self.device)*pmt_ids[j])
                res_n.append(n[threshold])

            res_id_v.append(torch.concat(res_id))
            res_t_v.append(torch.concat(res_t))
            res_n_v.append(torch.concat(res_n))

        return torch.concat(res_id_v), torch.concat(res_t_v), torch.concat(res_n_v)

    def survived_photon2pmts(self, nph, pos, pmt_pos):
        '''
            Function to calculate the number of photoelectrons detected by PMTs.
            Parameters
            ----------
            num_photons : torch.Tensor
                A tensor of shape (N,) containing the number of photons emitted from each point.
            points : torch.Tensor
                A tensor of shape (N, 4) containing the (x, y, z, time) coordinates of each photon emission point.
            Returns
            -------
            nph_survived: torch.Tensor
                A tensor of shape (N, M) containing the number of photons that survived the propagation to the M PMTs.
            tof: torch.Tensor
                A tensor of shape (N, M) containing the time of flight for each photon to each PMT.
        '''
        r, arcsin, number_frac = self.propagate_photon2pmts(pos[:, :3], pmt_pos)
        tof = ((r.T / self.c + pos[:, 3]) * self.ns2bin + 0.5).T.to(torch.int32)
        # to verify tof need the float value, otherwise all 0
        #tof = (r.T / self.c + pos[:, 3]).T

        ce = pmt_collection_efficiency(arcsin, sigmoid_coeff=self.sigmoid_coeff)
        if torch.isnan(ce).any():
            print('ce',ce)
        if torch.isnan(number_frac).any():
            print('number_frac',number_frac)
        return nph.unsqueeze(1) * number_frac * ce, tof

    def propagate_photon2pmts(self, photon_pos, pmt_pos):
        '''
        Function to calculate the relative spatial relations between the photon and pmt positions.
        Parameters
        ----------
        photon_pos : torch.Tensor
            A tensor of shape (N, 3) containing the photon emission points.
        pmt_pos : torch.Tensor
            A tensor of shape (M, 3) containing the pmt coordinates.
        Returns
        -------
        torch.Tensor
            A tensor of shape (N, M) containing the euclidean distances between the photon_pos and pmt_pos.
        torch.Tensor
            A tensor of shape (N, M) containing the angle of photons w.r.t PMT normal seen by each PMT
        torch.Tensor
            A tensor of shape (N, M) containing solid angle spanned by each PMT as seen from the photons.
        '''
        r = torch.cdist(photon_pos, pmt_pos)
        dx = torch.abs(photon_pos[:, None, 0] - pmt_pos[None, :, 0])
<<<<<<< HEAD
        sin =torch.clamp(dx/r, max=1.0)
        arcsin = torch.arcsin(sin)

        #solid_angle = (self.sensor_radius / r) ** 2 / 4. * (1 - sin ** 2)
        number_frac = torch.arctan(self.sensor_radius / r)/torch.pi * torch.cos(arcsin)
=======
        sin = torch.clamp(torch.abs(dx / r), max=1.0)
        arcsin = torch.asin(sin)

>>>>>>> cb2542e6

        number_frac = torch.atan(self.sensor_radius * torch.sqrt(1 - sin**2) / r) / torch.pi

        if torch.isnan(arcsin).any() and self.debug_mode:
            mask = torch.isnan(arcsin)
            raise ValueError("arcsin is NaN, r input: ", r[mask],
                             " dx input: ", dx[mask], " angle input: ",
                             arcsin[mask], " number_frac: ", number_frac[mask])
            
        return r, arcsin, number_frac<|MERGE_RESOLUTION|>--- conflicted
+++ resolved
@@ -181,17 +181,9 @@
         '''
         r = torch.cdist(photon_pos, pmt_pos)
         dx = torch.abs(photon_pos[:, None, 0] - pmt_pos[None, :, 0])
-<<<<<<< HEAD
-        sin =torch.clamp(dx/r, max=1.0)
-        arcsin = torch.arcsin(sin)
-
-        #solid_angle = (self.sensor_radius / r) ** 2 / 4. * (1 - sin ** 2)
-        number_frac = torch.arctan(self.sensor_radius / r)/torch.pi * torch.cos(arcsin)
-=======
         sin = torch.clamp(torch.abs(dx / r), max=1.0)
         arcsin = torch.asin(sin)
 
->>>>>>> cb2542e6
 
         number_frac = torch.atan(self.sensor_radius * torch.sqrt(1 - sin**2) / r) / torch.pi
 
