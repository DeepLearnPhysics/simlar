--- conflicted
+++ resolved
@@ -157,16 +157,8 @@
         # to verify tof need the float value, otherwise all 0
         #tof = (r.T / self.c + pos[:, 3]).T
 
-<<<<<<< HEAD
+        ce = pmt_collection_efficiency(arccos, sigmoid_coeff=self.sigmoid_coeff)
 
-        ce = pmt_collection_efficiency(arccos, sigmoid_coeff=self.sigmoid_coeff)
-=======
-        ce = pmt_collection_efficiency(arcsin, sigmoid_coeff=self.sigmoid_coeff)
-        if torch.isnan(ce).any():
-            print('ce',ce)
-        if torch.isnan(number_frac).any():
-            print('number_frac',number_frac)
->>>>>>> 57da67e4
         return nph.unsqueeze(1) * number_frac * ce, tof
 
     def propagate_photon2pmts(self, photon_pos, pmt_pos):
